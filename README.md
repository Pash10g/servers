--- conflicted
+++ resolved
@@ -51,7 +51,7 @@
 > **Note:** Community servers are **untested** and should be used at **your own risk**. They are not affiliated with or endorsed by Anthropic.
 
 - **[MCP Installer](https://github.com/anaisbetts/mcp-installer)** - This server is a server that installs other MCP servers for you.
-- **[Spotify MCP](https://github.com/varunneal/spotify-mcp)** - This MCP allows an LLM to play and use Spotify. 
+- **[Spotify](https://github.com/varunneal/spotify-mcp)** - This MCP allows an LLM to play and use Spotify. 
 - **[Inoyu](https://github.com/sergehuber/inoyu-mcp-unomi-server)** - Interact with an Apache Unomi CDP customer data platform to retrieve and update customer profiles
 - **[MySQL](https://github.com/designcomputer/mysql_mcp_server)** - MySQL database integration with configurable access controls and schema inspection
 - **[BigQuery](https://github.com/LucasHild/mcp-server-bigquery)** (by LucasHild) - This server enables LLMs to inspect database schemas and execute queries on BigQuery.
@@ -59,17 +59,14 @@
 - **[Todoist](https://github.com/abhiz123/todoist-mcp-server)** - Interact with Todoist to manage your tasks.
 - **[Tavily search](https://github.com/RamXX/mcp-tavily")** - An MCP server for Tavily's search & news API, with explicit site inclusions/exclusions
 - **[Linear](https://github.com/jerhadf/linear-mcp-server)** - Allows LLM to interact with Linear's API for project management, including searching, creating, and updating issues.
-- **[Playwright MCP](https://github.com/executeautomation/mcp-playwright)** - This MCP Server will help you run browser automation and webscraping using Playwright
+- **[Playwright](https://github.com/executeautomation/mcp-playwright)** - This MCP Server will help you run browser automation and webscraping using Playwright
 - **[AWS](https://github.com/rishikavikondala/mcp-server-aws)** - Perform operations on your AWS resources using an LLM
 - **[LlamaCloud](https://github.com/run-llama/mcp-server-llamacloud)** (by marcusschiesser) - Integrate the data stored in a managed index on [LlamaCloud](https://cloud.llamaindex.ai/)
 - **[Any Chat Completions](https://github.com/pyroprompts/any-chat-completions-mcp)** - Interact with any OpenAI SDK Compatible Chat Completions API like OpenAI, Perplexity, Groq, xAI and many more.
 - **[Windows CLI](https://github.com/SimonB97/win-cli-mcp-server)** - MCP server for secure command-line interactions on Windows systems, enabling controlled access to PowerShell, CMD, and Git Bash shells.
 - **[OpenRPC](https://github.com/shanejonas/openrpc-mpc-server)** - Interact with and discover JSON-RPC APIs via [OpenRPC](https://open-rpc.org).
-<<<<<<< HEAD
+- **[FireCrawl](https://github.com/vrknetha/mcp-server-firecrawl)** - Advanced web scraping with JavaScript rendering, PDF support, and smart rate limiting
 - **[AlphaVantage](https://github.com/calvernaz/alphavantage)** - MCP server for stock market data API [AlphaVantage](https://www.alphavantage.co)
-=======
-- **[FireCrawl](https://github.com/vrknetha/mcp-server-firecrawl)** - Advanced web scraping with JavaScript rendering, PDF support, and smart rate limiting
->>>>>>> e65f68a9
 
 ## 📚 Resources
 
